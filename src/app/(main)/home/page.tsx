--- conflicted
+++ resolved
@@ -3,10 +3,9 @@
 import Link from 'next/link';
 import { Button } from '@/components/ui/button';
 import { ArrowRight } from 'lucide-react';
-import type { Article, Category } from '@/lib/types';
+import type { Article } from '@/lib/types';
 import ArticleList from '@/components/news/ArticleList';
 import FilterControls from '@/components/news/FilterControls';
-import { getCategories } from '@/services/categories';
 import CommunityHighlights from '@/components/posts/CommunityHighlights';
 import { getDistricts } from '@/services/districts';
 import { getArticles } from '@/services/articles';
@@ -25,6 +24,9 @@
   const districtId = searchParams?.district;
 
   let districts = [];
+  let initialArticles: Article[] = [];
+  let lastVisibleDocId: string | null = null;
+  let error: string | null = null;
   
   try {
     districts = await getDistricts();
@@ -32,15 +34,6 @@
     console.error("Failed to fetch filters data", e);
   }
 
-<<<<<<< HEAD
-  const { articles, lastVisibleDocId } = await getArticles({
-    pageSize: 10,
-    categorySlug: categorySlug,
-    districtId: districtId,
-  });
-
-  const topArticle = articles.length > 0 ? articles[0] : null;
-=======
   try {
     const { articles, lastVisibleDocId: newLastVisibleDocId } = await getArticles({
       pageSize: 10,
@@ -69,7 +62,6 @@
       <p className="text-muted-foreground font-kannada">{error}</p>
     </div>
   );
->>>>>>> ddd93c4e
 
   return (
     <div className="container mx-auto px-4 py-8">
@@ -78,64 +70,68 @@
           <FilterControls districts={districts} />
       </section>
 
-      <div className="space-y-12">
-        {topArticle && (
-            <section>
-                <div className="grid grid-cols-1 md:grid-cols-2 gap-8 items-center bg-card p-8 rounded-lg shadow-lg">
-                <div className="relative h-64 md:h-96 rounded-lg overflow-hidden">
-                    <Image
-                    src={topArticle.imageUrl || 'https://picsum.photos/seed/1/800/600'}
-                    alt={topArticle.title}
-                    fill
-                    className="object-cover"
-                    data-ai-hint={topArticle['data-ai-hint']}
-                    sizes="(max-width: 768px) 100vw, (max-width: 1024px) 50vw, 33vw"
-                    />
-                </div>
-                <div>
-                    <h1 className="font-headline text-4xl md:text-5xl font-bold mb-4 leading-tight font-kannada">
-                    {topArticle.title}
-                    </h1>
-                    <p className="text-muted-foreground text-lg mb-6 font-kannada">
-                      {(topArticle.seo.metaDescription || topArticle.content).substring(0, 150)}...
-                    </p>
-                    <Button asChild size="lg">
-                    <Link href={`/article/${topArticle.id}`}>
-                        Read More <ArrowRight className="ml-2 h-5 w-5" />
-                    </Link>
-                    </Button>
-                </div>
-                </div>
-            </section>
-        )}
+      {error && renderErrorState()}
 
-        <div className="grid grid-cols-1 lg:grid-cols-3 gap-12">
-            <div className="lg:col-span-2 space-y-12">
-                <section>
-                    <div className="flex justify-between items-center mb-6">
-                        <h2 className="font-headline text-3xl font-bold">
-                            Recent News
-                        </h2>
-                    </div>
-                    <ArticleList
-                        initialArticles={articles}
-                        categorySlug={categorySlug}
-                        districtId={districtId}
-                        initialLastVisibleDocId={lastVisibleDocId}
-                    />
-                </section>
-            </div>
-            <div className="lg:col-span-1 space-y-12">
-                <section>
-                    <TrendingNews />
-                </section>
+      {!error && (
+        <div className="space-y-12">
+          {topArticle && (
+              <section>
+                  <div className="grid grid-cols-1 md:grid-cols-2 gap-8 items-center bg-card p-8 rounded-lg shadow-lg">
+                  <div className="relative h-64 md:h-96 rounded-lg overflow-hidden">
+                      <Image
+                      src={topArticle.imageUrl || 'https://picsum.photos/seed/1/800/600'}
+                      alt={topArticle.title}
+                      fill
+                      className="object-cover"
+                      data-ai-hint={topArticle['data-ai-hint']}
+                      sizes="(max-width: 768px) 100vw, (max-width: 1024px) 50vw, 33vw"
+                      />
+                  </div>
+                  <div>
+                      <h1 className="font-headline text-4xl md:text-5xl font-bold mb-4 leading-tight font-kannada">
+                      {topArticle.title}
+                      </h1>
+                      <p className="text-muted-foreground text-lg mb-6 font-kannada">
+                        {(topArticle.seo.metaDescription || topArticle.content).substring(0, 150)}...
+                      </p>
+                      <Button asChild size="lg">
+                      <Link href={`/article/${topArticle.id}`}>
+                          Read More <ArrowRight className="ml-2 h-5 w-5" />
+                      </Link>
+                      </Button>
+                  </div>
+                  </div>
+              </section>
+          )}
 
-                <section>
-                <CommunityHighlights />
-                </section>
-            </div>
+          <div className="grid grid-cols-1 lg:grid-cols-3 gap-12">
+              <div className="lg:col-span-2 space-y-12">
+                  <section>
+                      <div className="flex justify-between items-center mb-6">
+                          <h2 className="font-headline text-3xl font-bold">
+                              Recent News
+                          </h2>
+                      </div>
+                      <ArticleList
+                          initialArticles={initialArticles}
+                          categorySlug={categorySlug}
+                          districtId={districtId}
+                          initialLastVisibleDocId={lastVisibleDocId}
+                      />
+                  </section>
+              </div>
+              <div className="lg:col-span-1 space-y-12">
+                  <section>
+                      <TrendingNews />
+                  </section>
+
+                  <section>
+                  <CommunityHighlights />
+                  </section>
+              </div>
+          </div>
         </div>
-      </div>
+      )}
 
     </div>
   );
