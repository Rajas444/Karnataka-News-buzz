
'use client';

import { useState, useEffect } from 'react';
import { Button, buttonVariants } from '@/components/ui/button';
import { Input } from '@/components/ui/input';
import { DropdownMenu, DropdownMenuTrigger, DropdownMenuContent, DropdownMenuLabel, DropdownMenuSeparator, DropdownMenuCheckboxItem, DropdownMenuItem } from '@/components/ui/dropdown-menu';
import { AlertDialog, AlertDialogAction, AlertDialogCancel, AlertDialogContent, AlertDialogDescription, AlertDialogFooter, AlertDialogHeader, AlertDialogTitle } from '@/components/ui/alert-dialog';
import { FilePlus2, ListFilter, Search, MoreHorizontal, Loader2 } from 'lucide-react';
import Link from 'next/link';
import { Table, TableBody, TableCell, TableHead, TableHeader, TableRow } from '@/components/ui/table';
import { Badge } from '@/components/ui/badge';
import { Card, CardContent, CardHeader, CardTitle } from '@/components/ui/card';
import { format } from 'date-fns';
import { useToast } from '@/hooks/use-toast';
import type { Article } from '@/lib/types';
import { getArticles, deleteArticle } from '@/services/articles';

export default function ManageArticlesPage() {
  const [articles, setArticles] = useState<Article[]>([]);
  const [loading, setLoading] = useState(true);
  const [deleteDialogOpen, setDeleteDialogOpen] = useState(false);
  const [articleToDelete, setArticleToDelete] = useState<Article | null>(null);
  const { toast } = useToast();

  useEffect(() => {
    async function fetchArticles() {
      try {
<<<<<<< HEAD
        // Fetch all articles without pagination for the admin page
=======
>>>>>>> ddd93c4e
        const { articles: fetchedArticles } = await getArticles();
        setArticles(fetchedArticles);
      } catch (error) {
        toast({ title: 'Error fetching articles', variant: 'destructive' });
      } finally {
        setLoading(false);
      }
    }
    fetchArticles();
  }, [toast]);

  const handleDeleteClick = (article: Article) => {
    setArticleToDelete(article);
    setDeleteDialogOpen(true);
  };

  const handleDeleteConfirm = async () => {
    if (articleToDelete) {
      try {
        await deleteArticle(articleToDelete.id);
        setArticles(articles.filter(a => a.id !== articleToDelete.id));
        toast({
          title: 'Article Deleted',
          description: `The article "${articleToDelete.title}" has been deleted.`,
        });
      } catch (error) {
        toast({ title: 'Error deleting article', variant: 'destructive' });
      }
    }
    setArticleToDelete(null);
    setDeleteDialogOpen(false);
  };

  return (
    <>
      <div className="space-y-8">
        <div>
          <h1 className="text-3xl font-bold tracking-tight font-headline">Manage Articles</h1>
          <p className="text-muted-foreground">Here you can create, edit, and manage all news articles.</p>
        </div>
        <Card>
            <CardHeader>
                <div className="flex items-center justify-between gap-4">
                  <div className="relative flex-1">
                      <Search className="absolute left-2.5 top-2.5 h-4 w-4 text-muted-foreground" />
                      <Input placeholder="Search articles..." className="pl-8" />
                  </div>
                  <div className="flex items-center gap-2">
                      <DropdownMenu>
                      <DropdownMenuTrigger asChild>
                          <Button variant="outline" size="sm" className="h-8 gap-1">
                          <ListFilter className="h-3.5 w-3.5" />
                          <span className="sr-only sm:not-sr-only sm:whitespace-nowrap">
                              Filter
                          </span>
                          </Button>
                      </DropdownMenuTrigger>
                      <DropdownMenuContent align="end">
                          <DropdownMenuLabel>Filter by</DropdownMenuLabel>
                          <DropdownMenuSeparator />
                          <DropdownMenuCheckboxItem checked>
                          Published
                          </DropdownMenuCheckboxItem>
                          <DropdownMenuCheckboxItem>Draft</DropdownMenuCheckboxItem>
                          <DropdownMenuCheckboxItem>Scheduled</DropdownMenuCheckboxItem>
                      </DropdownMenuContent>
                      </DropdownMenu>
                      <Button size="sm" asChild className="h-8 gap-1">
                          <Link href="/admin/articles/new">
                              <FilePlus2 className="h-3.5 w-3.5" />
                              <span className="sr-only sm:not-sr-only sm:whitespace-nowrap">
                              Add Article
                              </span>
                          </Link>
                      </Button>
                  </div>
                </div>
            </CardHeader>
          <CardContent>
            {loading ? (
                <div className="flex justify-center items-center h-64">
                    <Loader2 className="h-8 w-8 animate-spin text-primary" />
                </div>
            ) : (
                <Table>
                <TableHeader>
                    <TableRow>
                    <TableHead>Title</TableHead>
                    <TableHead>Status</TableHead>
                    <TableHead>Author</TableHead>
                    <TableHead>Published At</TableHead>
                    <TableHead>
                        <span className="sr-only">Actions</span>
                    </TableHead>
                    </TableRow>
                </TableHeader>
                <TableBody>
                    {articles.map((article) => (
                    <TableRow key={article.id}>
                        <TableCell className="font-medium">{article.title}</TableCell>
                        <TableCell>
                        <Badge variant={article.status === 'published' ? 'default' : 'secondary'}>
                            {article.status}
                        </Badge>
                        </TableCell>
                        <TableCell>{article.author}</TableCell>
                        <TableCell>{article.publishedAt ? format(new Date(article.publishedAt), 'PPP') : 'Not Published'}</TableCell>
                        <TableCell>
                        <DropdownMenu>
                            <DropdownMenuTrigger asChild>
                            <Button aria-haspopup="true" size="icon" variant="ghost">
                                <MoreHorizontal className="h-4 w-4" />
                                <span className="sr-only">Toggle menu</span>
                            </Button>
                            </DropdownMenuTrigger>
                            <DropdownMenuContent align="end">
                            <DropdownMenuLabel>Actions</DropdownMenuLabel>
                            <DropdownMenuItem asChild>
                                <Link href={`/admin/articles/edit/${article.id}`}>Edit</Link>
                            </DropdownMenuItem>
                            <DropdownMenuItem onClick={() => handleDeleteClick(article)} className="text-destructive focus:bg-destructive/10 focus:text-destructive">
                                Delete
                            </DropdownMenuItem>
                            </DropdownMenuContent>
                        </DropdownMenu>
                        </TableCell>
                    </TableRow>
                    ))}
                </TableBody>
                </Table>
            )}
          </CardContent>
        </Card>
      </div>

      <AlertDialog open={deleteDialogOpen} onOpenChange={setDeleteDialogOpen}>
        <AlertDialogContent>
          <AlertDialogHeader>
            <AlertDialogTitle>Are you absolutely sure?</AlertDialogTitle>
            <AlertDialogDescription>
              This action cannot be undone. This will permanently delete the article
              &quot;{articleToDelete?.title}&quot;.
            </AlertDialogDescription>
          </AlertDialogHeader>
          <AlertDialogFooter>
            <AlertDialogCancel>Cancel</AlertDialogCancel>
            <AlertDialogAction
              onClick={handleDeleteConfirm}
              className={buttonVariants({ variant: 'destructive' })}
            >
              Delete
            </AlertDialogAction>
          </AlertDialogFooter>
        </AlertDialogContent>
      </AlertDialog>
    </>
  );
}<|MERGE_RESOLUTION|>--- conflicted
+++ resolved
@@ -26,10 +26,6 @@
   useEffect(() => {
     async function fetchArticles() {
       try {
-<<<<<<< HEAD
-        // Fetch all articles without pagination for the admin page
-=======
->>>>>>> ddd93c4e
         const { articles: fetchedArticles } = await getArticles();
         setArticles(fetchedArticles);
       } catch (error) {
