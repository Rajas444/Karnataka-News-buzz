
'use client';

import Image from 'next/image';
import { Card, CardContent, CardFooter, CardHeader, CardTitle } from '@/components/ui/card';
import { Badge } from '@/components/ui/badge';
import type { Article, Category } from '@/lib/types';
import { formatDistanceToNow } from 'date-fns';
import { Calendar, ArrowRight, MapPin } from 'lucide-react';
import { useArticleModal } from '@/components/providers/article-modal-provider';

interface ArticleCardProps {
  article: Article;
  allCategories?: Category[];
}

export default function ArticleCard({ article, allCategories = [] }: ArticleCardProps) {
  const { onOpen } = useArticleModal();
  
  const categories = article.categoryIds?.map(catId => {
      return allCategories.find(c => c.id === catId)?.name || catId;
  }).filter(name => name !== 'General' && name !== 'Gaming & Esports') || [];

  const handleCardClick = (e: React.MouseEvent) => {
    if (article.id) {
       e.preventDefault();
       onOpen(article.id);
    } else if (article.sourceUrl) {
       // For articles from external sources without an ID, open in a new tab.
       window.open(article.sourceUrl, '_blank');
    }
  };

<<<<<<< HEAD
  return (
     <div onClick={handleCardClick} className="h-full">
        <Card 
        className="flex flex-col h-full overflow-hidden hover:shadow-lg transition-shadow duration-300 cursor-pointer"
        >
        <CardHeader className="p-0">
            <div className="relative h-48 w-full">
                <Image
                src={article.imageUrl || `https://picsum.photos/seed/${article.id || article.sourceUrl}/400/250`}
                alt={article.title}
                fill
                className="object-cover"
                sizes="(max-width: 640px) 100vw, (max-width: 1024px) 50vw, (max-width: 1280px) 33vw, 25vw"
                />
=======
  const getPublishedDate = () => {
    if (!article.publishedAt) return 'Just now';
    
    // Handle both ISO string from server and Firebase Timestamp from client-side updates
    const date = typeof article.publishedAt === 'string' 
        ? new Date(article.publishedAt)
        : (article.publishedAt as any).toDate();
        
    return formatDistanceToNow(date, { addSuffix: true });
  }

  const articleContent = (
     <Card 
      className="flex flex-col h-full overflow-hidden hover:shadow-lg transition-shadow duration-300 cursor-pointer"
    >
      <CardHeader className="p-0">
        <div className="relative h-48 w-full">
            <Image
              src={article.imageUrl || `https://picsum.photos/seed/${article.id || article.sourceUrl}/400/250`}
              alt={article.title}
              fill
              className="object-cover"
              sizes="(max-width: 640px) 100vw, (max-width: 1024px) 50vw, (max-width: 1280px) 33vw, 25vw"
              data-ai-hint={article['data-ai-hint']}
            />
        </div>
      </CardHeader>
      <CardContent className="flex-grow p-4">
        {categories.length > 0 && 
            <div className="flex flex-wrap gap-2 mb-2">
               {categories.map(cat => <Badge key={cat} variant="secondary">{cat}</Badge>)}
            </div>
        }
        <CardTitle className="mb-2 text-xl leading-tight font-headline font-kannada">
            {article.title}
        </CardTitle>
        <p className="text-muted-foreground text-sm font-kannada">
           {(article.seo?.metaDescription || article.content || '').substring(0, 100)}...
        </p>
      </CardContent>
      <CardFooter className="p-4 bg-muted/50 text-xs text-muted-foreground flex justify-between items-center flex-wrap gap-y-2">
         <div className="flex items-center gap-2">
            <div className="flex items-center gap-1">
                <Calendar className="h-3 w-3" />
                <span>{getPublishedDate()}</span>
>>>>>>> ddd93c4e
            </div>
        </CardHeader>
        <CardContent className="flex-grow p-4">
            {categories.length > 0 && 
                <div className="flex flex-wrap gap-2 mb-2">
                {categories.map(cat => <Badge key={cat} variant="secondary">{cat}</Badge>)}
                </div>
            }
            <CardTitle className="mb-2 text-xl leading-tight font-headline font-kannada">
                {article.title}
            </CardTitle>
        </CardContent>
        <CardFooter className="p-4 bg-muted/50 text-xs text-muted-foreground flex justify-between items-center flex-wrap gap-y-2">
            <div className="flex items-center gap-2">
                {article.district && (
                    <div className="flex items-center gap-1">
                        <MapPin className="h-3 w-3" />
                        <span>{article.district}</span>
                    </div>
                )}
            </div>
            <div className="text-primary hover:underline text-xs font-semibold flex items-center gap-1">
            Read More <ArrowRight className="h-3 w-3" />
            </div>
        </CardFooter>
        </Card>
    </div>
  );
}<|MERGE_RESOLUTION|>--- conflicted
+++ resolved
@@ -31,22 +31,6 @@
     }
   };
 
-<<<<<<< HEAD
-  return (
-     <div onClick={handleCardClick} className="h-full">
-        <Card 
-        className="flex flex-col h-full overflow-hidden hover:shadow-lg transition-shadow duration-300 cursor-pointer"
-        >
-        <CardHeader className="p-0">
-            <div className="relative h-48 w-full">
-                <Image
-                src={article.imageUrl || `https://picsum.photos/seed/${article.id || article.sourceUrl}/400/250`}
-                alt={article.title}
-                fill
-                className="object-cover"
-                sizes="(max-width: 640px) 100vw, (max-width: 1024px) 50vw, (max-width: 1280px) 33vw, 25vw"
-                />
-=======
   const getPublishedDate = () => {
     if (!article.publishedAt) return 'Just now';
     
@@ -92,7 +76,43 @@
             <div className="flex items-center gap-1">
                 <Calendar className="h-3 w-3" />
                 <span>{getPublishedDate()}</span>
->>>>>>> ddd93c4e
+            </div>
+            {article.district && (
+                 <div className="flex items-center gap-1">
+                    <MapPin className="h-3 w-3" />
+                    <span>{article.district}</span>
+                </div>
+            )}
+        </div>
+        <div className="text-primary hover:underline text-xs font-semibold flex items-center gap-1">
+          Read More <ArrowRight className="h-3 w-3" />
+        </div>
+      </CardFooter>
+    </Card>
+  );
+
+  if (article.id) {
+    return (
+        <div onClick={handleCardClick} className="h-full">
+            {articleContent}
+        </div>
+    );
+  }
+
+  return (
+     <div onClick={handleCardClick} className="h-full">
+        <Card 
+        className="flex flex-col h-full overflow-hidden hover:shadow-lg transition-shadow duration-300 cursor-pointer"
+        >
+        <CardHeader className="p-0">
+            <div className="relative h-48 w-full">
+                <Image
+                src={article.imageUrl || `https://picsum.photos/seed/${article.id || article.sourceUrl}/400/250`}
+                alt={article.title}
+                fill
+                className="object-cover"
+                sizes="(max-width: 640px) 100vw, (max-width: 1024px) 50vw, (max-width: 1280px) 33vw, 25vw"
+                />
             </div>
         </CardHeader>
         <CardContent className="flex-grow p-4">
